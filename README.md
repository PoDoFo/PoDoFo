# PoDoFo [![build-linux](https://github.com/podofo/podofo/actions/workflows/build-linux.yml/badge.svg)](https://github.com/podofo/podofo/actions/workflows/build-linux.yml) [![build-mac](https://github.com/podofo/podofo/actions/workflows/build-mac.yml/badge.svg)](https://github.com/podofo/podofo/actions/workflows/build-mac.yml) [![build-win](https://github.com/podofo/podofo/actions/workflows/build-win.yml/badge.svg)](https://github.com/podofo/podofo/actions/workflows/build-win.yml)

1.  [What is PoDoFo?](#what-is-podofo)
2.  [Requirements](#requirements)
3.  [Licensing](#licensing)
4.  [Development quickstart](#development-quickstart)
5.  [Doxygen Documentation](#doxygen-documentation)
6.  [String encoding and buffer conventions](#string-encoding-and-buffer-conventions)
7.  [API Stability](#api-stability)
8.  [PoDoFo tools](#podofo-tools)
9.  [TODO](#todo)
10.  [FAQ](#faq)
11.  [No warranty](#no-warranty)
12.  [Contributions](#contributions)
13.  [Authors](#authors)

## What is PoDoFo?

PoDoFo is a free portable C++ library to work with the PDF file format.

PoDoFo provides classes to parse a PDF file and modify its content
into memory. The changes can be written back to disk easily.
Besides PDF parsing PoDoFo also provides facilities to create your
own PDF files from scratch. It currently does not
support rendering PDF content.

## Requirements

To build PoDoFo lib you'll need a c++17 compiler,
CMake 3.16 and the following libraries (tentative minimum versions indicated):

* freetype2 (2.11)
* fontconfig (2.13.94, required for Unix platforms, optional for Windows)
* OpenSSL (1.1 and 3.0 are supported)
* LibXml2 (2.9.12)
* zlib
* libjpeg (9d, optional)
* libtiff (4.0.10, optional)
* libpng (1.6.37, optional)
* libidn (1.38, optional)

For the most popular toolchains, PoDoFo requires the following
minimum versions:

* msvc++ 14.16 (VS 2017 15.9)
* gcc 8.1
* clang/llvm 7.0

It is regularly tested with the following IDE/toolchains versions:

* Visual Studio 2017 15.9
* Visual Studio 2019 16.11
* Visual Studio 2022 17.3
* gcc 9.3.1
* XCode 13.3
* NDK r23b

## Licensing

PoDoFo library is licensed under the [LGPL 2.0](https://spdx.org/licenses/LGPL-2.0-or-later.html) or later terms.
PoDoFo tools are licensed under the [GPL 2.0](https://spdx.org/licenses/GPL-2.0-or-later.html) or later terms.

## Development quickstart

PoDoFo is known to compile through a multitude of package managers (including `apt-get`, [brew](https://brew.sh/), [vcpkg](https://vcpkg.io/), [Conan](https://conan.io/)), and has public continuous integration working in [Ubuntu Linux](https://github.com/podofo/podofo/blob/master/.github/workflows/build-linux.yml), [MacOS](https://github.com/podofo/podofo/blob/master/.github/workflows/build-linux.yml) and
[Windows](https://github.com/podofo/podofo/blob/master/.github/workflows/build-win.yml), bootstrapping the CMake project, building and testing the library. It's highly recommended to build PoDoFo using such package managers. 

There's also a playground area in the repository where you can have
access to pre-build dependencies for some popular architectures/operating systems:
the playground is the recommended setting to develop the library and reproduce bugs,
while it's not recommended for the deployment of your application using PoDoFo.
Have a look to the [Readme](https://github.com/podofo/podofo/tree/master/playground) there.

> **Warning**: PoDoFo is known to be working in cross-compilation toolchains (eg. Android/iOS development), but support may not provided in such scenarios. If you decide to manually build dependencies you are assumed to know how to identity possible library clashes/mismatches and how to deal with compilation/linking problems that can arise in your system.

### Build with apt-get

From the source root run:

```
sudo apt-get install -y libfontconfig1-dev libfreetype-dev libxml2-dev libssl-dev libjpeg-dev libpng-dev libtiff-dev libidn11-dev
mkdir build
cd build
cmake -DCMAKE_BUILD_TYPE=Debug ..
cmake --build . --config Debug
```

### Build with brew

Install [brew](https://brew.sh/), then from the source root run:

```
brew install fontconfig freetype openssl libxml2 jpeg-turbo libpng libtiff libidn
mkdir build
cd build
cmake  -DCMAKE_BUILD_TYPE=Debug -DCMAKE_FIND_FRAMEWORK=NEVER -DCMAKE_PREFIX_PATH=`brew --prefix` -DFontconfig_INCLUDE_DIR=`brew --prefix fontconfig`/include -DOPENSSL_ROOT_DIR=`brew --prefix openssl@3` ..
cmake --build . --config Debug
```

### Build with Conan

Install [conan](https://docs.conan.io/1/installation.html), then from source root run:

```
mkdir build
cd build
conan install ..
cmake -DCMAKE_BUILD_TYPE=Debug ..
cmake --build . --config Debug
```

### Build with vcpkg

Follow the vcpkg [quickstart](https://vcpkg.io/en/getting-started.html) guide to setup the package manager repository first.
In Windows, it may be also useful to set the environment variable `VCPKG_DEFAULT_TRIPLET` to `x64-windows` to default installing 64 bit dependencies
and define a `VCPKG_INSTALLATION_ROOT` variable with the location of the repository as created in the quickstart.

Then from source root run:

```
vcpkg install fontconfig freetype libxml2 openssl libjpeg-turbo libpng tiff zlib
mkdir build
cd build
cmake -DCMAKE_TOOLCHAIN_FILE=C:\vcpkg\scripts\buildsystems\vcpkg.cmake -DCMAKE_BUILD_TYPE=Debug ..
cmake --build . --config Debug
```

### CMake switches

- `PODOFO_BUILD_TEST`: Build the unit tests, defaults to TRUE;

- `PODOFO_BUILD_EXAMPLES`: Build the examples, defaults to TRUE;

- `PODOFO_BUILD_TOOLS`: Build the PoDoFo tools, defaults to FALSE. See
the relevant [section](https://github.com/podofo/podofo/#podofo-tools) in the Readme;

- `PODOFO_BUILD_LIB_ONLY`: If TRUE, it will build only the library component.
This unconditionally disable building tests, examples and tools;

- `PODOFO_BUILD_STATIC`: If TRUE, build the library as a static object and use it in tests,
examples and tools. By default a shared library is built.

<<<<<<< HEAD
## Generating PoDoFo Documentation with Doxygen

1. **Prerequisite**: Ensure you have Doxygen installed on your machine. If not, visit [Doxygen's official website](http://www.doxygen.nl/) to download and install it.

2. **Generating Documentation**: Open a terminal or command prompt and run the following command:
    ```bash
    doxygen Doxyfile
    ```

3. **Viewing the Documentation**: Once the documentation generation completes, you'll find the `html` directory that contains the generated documentation. Open `index.html` in your favorite web browser to view the API documentation.
    ```bash
    cd documentation/html
    open index.html
    ```
=======
### Static linking

If you want to use a static build of PoDoFo and you are including the PoDoFo cmake project it's very simple. Do something like the following in your CMake project:

```
set(PODOFO_BUILD_LIB_ONLY TRUE CACHE BOOL "" FORCE)
set(PODOFO_BUILD_STATIC TRUE CACHE BOOL "" FORCE)
add_subdirectory(podofo)
# ...
target_link_libraries(MyTarget podofo::podofo)
```

If you are linking against a precompiled static build of PoDoFo this is a scenario where the support is limited, as you are really supposed to be able to identify and fix linking errors. The general steps are:
* Add `PODOFO_STATIC` compilation definition to your project, or before including `podofo.h`;
* Link the libraries `podofo.a`, `podofo_private.a` (or `podofo.lib`, `podofo_private.lib` with MSVC) and all the [dependent](https://github.com/podofo/podofo/blob/5a07b90f24747a5aafe6f6fd062ee81f4783ab22/CMakeLists.txt#L203C5-L203C24) libraries.
>>>>>>> 671dac59

## String encoding and buffer conventions

All `std::strings` or `std::string_view` in the library are intended
to hold UTF-8 encoded string content. `PdfString` and `PdfName` constructors
accept UTF-8 encoded strings by default (`PdfName` accept only characters in the
`PdfDocEncoding` char set, though). `charbuff` abd `bufferview`
instead represent a generic octet buffer.

## API migration

PoDoFo has an unstable API that is the result of an extensive API review of PoDoFo 0.9.x. At this [link](https://github.com/podofo/podofo/wiki/PoDoFo-API-migration-guide/#098---0100) you can find an incomplete guide on migrating 0.9.8 code to 0.10.0. It is expected PoDoFo will converge to a stable API as soon as the review process is completed. See [API Stability](https://github.com/podofo/podofo/wiki/API-Stability) for more details.

## PoDoFo Tools

> **Warning**: Tools are currently **untested** and **unmaintained**.

PoDoFo tools are still available in the source [tree](https://github.com/podofo/podofo/)
but their compilation is disabled by default because they are unsted/unmaintained,
and will not receive support until their status is cleared. It's not recommended to include them in software distributions.
If you want to build them make sure to bootstrap the CMake project with ```-DPODOFO_BUILD_TOOLS=TRUE```.
Tools are conveniently enabled in the [playground](https://github.com/podofo/podofo/tree/master/playground)
at least to ensure library changes won't break their compilation.

## TODO

There's a [TODO](https://github.com/podofo/podofo/blob/master/TODO.md) list, or look
at the [issue](https://github.com/podofo/podofo/issues) tracker.

## FAQ

**Q: How do I sign a document?**

**A:** The signing procedure is still as low level as it was before the
ongoing source changes. This is going to change, soon!, with a new high-level
API for signing being worked on, which will be fully unit tested. For now you
should check the `podofosign` tool (**WARNING**: untested) which should give
you the idea how to sign documents creating a *CMS* structure directly with
OpenSSL.
To describe the procedure briefly, one has to fully Implement a `PdfSigner`,
retrieve or create a `PdfSignature` field, create an output device (see next question)
and use `PoDoFo::SignDocument(doc, device, signer, signature)`. When signing,
the sequence of calls of `PdfSignature` works in this way: method `PdfSigner::Reset()`
is called first, then  the `PdfSigner::ComputeSignature(buffer, dryrun)` is called with
an empty buffer and the `dryrun` argument set to `true`. In this call one can just
resize the buffer overestimating the required size for the signature, or just
compute a fake signature that must be saved on the buffer. Then a sequence of
`PdfSigner::AppendData(buffer)` are called, receiving all the document data to
be signed. A final `PdfSigner::ComputeSignature(buffer, dryrun)` is called, with
the `dryrun` parameter set to `false`. The buffer on this call is cleared (capacity
is not altered) or not accordingly to the value of `PdfSigner::SkipBufferClear()`.


**Q: `PdfMemDocument::SaveUpdate()` or `PoDoFo::SignDocument()` write only a partial
file: why so and why there's no mechanism to seamlessly handle the incremental
update as it was in PoDoFo? What should be done to correctly update/sign the
document?**

**A:** The previous mechanism in PoDoFo required enablement of document for
incremental updates, which is a decision step which I believe should be not
be necessary. Also:
1. In case of file loaded document it still required to perform the update in
the same file, and the check was performed on the path of the files being
operated to, which is unsafe;
2. In case of buffers worked for one update/signing operation but didn't work
for following operations.

The idea is to implement a more explicit mechanism that makes more clear
and/or enforces the fact that the incremental update must be performed on the
same file in case of file loaded documents or that underlying buffer will grow
following subsequent operations in case of buffer loaded documents.
Before that, as a workaround, a couple of examples showing the correct operation
to either update or sign a document (file or buffer loaded) are presented.
Save an update on a file loaded document, by copying the source to another
destination:

```
    string inputPath;
    string outputPath;
    auto input = std::make_shared<FileStreamDevice>(inputPath);
    FileStreamDevice output(outputPath, FileMode::Create);
    input->CopyTo(output);

    PdfMemDocument doc;
    doc.LoadFromDevice(input);

    doc.SaveUpdate(output);
```

Sign a buffer loaded document:

```
    bufferview inputBuffer;
    charbuff outputBuffer;
    auto input = std::make_shared<SpanStreamDevice>(inputBuffer);
    BufferStreamDevice output(outputBuffer);
    input->CopyTo(output);

    PdfMemDocument doc;
    doc.LoadFromDevice(input);
    // Retrieve/create the signature, create the signer, ...
    PoDoFo::SignDocument(doc, output, signer, signature);
```

**Q: Can I sign a document a second time?**

**A:** Yes, this is tested, but to make sure this will work you'll to re-parse the document a second time,
as re-using the already loaded document is still untested (this may change later). For example do as it follows:

```
    bufferview inputBuffer;
    charbuff outputBuffer;
    auto input = std::make_shared<SpanStreamDevice>(inputBuffer);
    BufferStreamDevice output(outputBuffer);
    input->CopyTo(output);

    {
        PdfMemDocument doc;
        doc.LoadFromDevice(input);
        // Retrieve/create the signature, create the signer, ...
        PoDoFo::SignDocument(doc, output, signer, signature);
    }

    input = std::make_shared<SpanStreamDevice>(output);
    {
        PdfMemDocument doc;
        doc.LoadFromDevice(input);
        // Retrieve/create the signature, create the signer, ...
        PoDoFo::SignDocument(doc, output, signer, signature);
    }
```

## No warranty

PoDoFo may or may not work for your needs and comes with absolutely no
warranty. Serious bugs, including security flaws, may be fixed at arbitrary
timeframes, or not fixed at all. Priority of implementing new features
and bug fixing are decided according to the interests and personal
preferences of the maintainers. If you need PoDoFo to integrate a feature
or bug fix that is critical to your workflow, the most welcome and fastest
approach is to [contribute](https://github.com/podofo/podofo/edit/master/README.md#contributions)
high-quality patches.

## Contributions

Please subscribe to the project mailing [list](https://sourceforge.net/projects/podofo/lists/podofo-users)
which is still followed by several of the original developers of PoDoFo.
A gitter [community](https://gitter.im/podofo/community) has also been created to ease some more informal chatter.
If you find a bug and know how to fix it, or you want to add a small feature, you're welcome to send a [pull request](https://github.com/podofo/podofo/pulls),
providing it follows the [coding style](https://github.com/podofo/podofo/blob/master/CODING-STYLE.md)
of the project. As a minimum requisite, any contribution should be:
* valuable for a multitude of people and not only self relevant for the contributor;
* consistent with surrounding code and not result in unpredictable behavior and/or bugs.

Other reasons for the rejection, or hold, of a pull request may be:

* the proposed code is incomplete or hacky;
* the change doesn't fit the scope of PoDoFo;
* the change shows lack of knowledge/mastery of the PDF specification and/or C++ language;
* the change breaks automatic tests performed by the maintainer;
* general lack of time in reviewing and merging the change.

If you need to implement a bigger feature or refactor, ask first if
it was already planned. The feature may be up for grabs, meaning that it's open for external contributions.
Please write in the relevant issue that you started to work on that, to receive some feedback/coordination.
If it's not, it means that the refactor/feature is planned to be implemented later by the maintainer(s).
If the feature is not listed in the issues, add it and/or create a [discussion](https://github.com/podofo/podofo/discussions)
to receive some feedback and discuss some basic design choices.

## Authors

> **Warning**: Please don't use personal email addresses for technical support inquries, but create
github [issues](https://github.com/podofo/podofo/issues) instead.

PoDoFo is currently developed and maintained by
[Francesco Pretto](mailto:ceztko@gmail.com), together with Dominik Seichter and others. See the file
[AUTHORS.md](https://github.com/podofo/podofo/blob/master/AUTHORS.md) for more details.
<|MERGE_RESOLUTION|>--- conflicted
+++ resolved
@@ -140,7 +140,23 @@
 - `PODOFO_BUILD_STATIC`: If TRUE, build the library as a static object and use it in tests,
 examples and tools. By default a shared library is built.
 
-<<<<<<< HEAD
+
+### Static linking
+
+If you want to use a static build of PoDoFo and you are including the PoDoFo cmake project it's very simple. Do something like the following in your CMake project:
+
+```
+set(PODOFO_BUILD_LIB_ONLY TRUE CACHE BOOL "" FORCE)
+set(PODOFO_BUILD_STATIC TRUE CACHE BOOL "" FORCE)
+add_subdirectory(podofo)
+# ...
+target_link_libraries(MyTarget podofo::podofo)
+```
+
+If you are linking against a precompiled static build of PoDoFo this is a scenario where the support is limited, as you are really supposed to be able to identify and fix linking errors. The general steps are:
+* Add `PODOFO_STATIC` compilation definition to your project, or before including `podofo.h`;
+* Link the libraries `podofo.a`, `podofo_private.a` (or `podofo.lib`, `podofo_private.lib` with MSVC) and all the [dependent](https://github.com/podofo/podofo/blob/5a07b90f24747a5aafe6f6fd062ee81f4783ab22/CMakeLists.txt#L203C5-L203C24) libraries.
+
 ## Generating PoDoFo Documentation with Doxygen
 
 1. **Prerequisite**: Ensure you have Doxygen installed on your machine. If not, visit [Doxygen's official website](http://www.doxygen.nl/) to download and install it.
@@ -155,23 +171,6 @@
     cd documentation/html
     open index.html
     ```
-=======
-### Static linking
-
-If you want to use a static build of PoDoFo and you are including the PoDoFo cmake project it's very simple. Do something like the following in your CMake project:
-
-```
-set(PODOFO_BUILD_LIB_ONLY TRUE CACHE BOOL "" FORCE)
-set(PODOFO_BUILD_STATIC TRUE CACHE BOOL "" FORCE)
-add_subdirectory(podofo)
-# ...
-target_link_libraries(MyTarget podofo::podofo)
-```
-
-If you are linking against a precompiled static build of PoDoFo this is a scenario where the support is limited, as you are really supposed to be able to identify and fix linking errors. The general steps are:
-* Add `PODOFO_STATIC` compilation definition to your project, or before including `podofo.h`;
-* Link the libraries `podofo.a`, `podofo_private.a` (or `podofo.lib`, `podofo_private.lib` with MSVC) and all the [dependent](https://github.com/podofo/podofo/blob/5a07b90f24747a5aafe6f6fd062ee81f4783ab22/CMakeLists.txt#L203C5-L203C24) libraries.
->>>>>>> 671dac59
 
 ## String encoding and buffer conventions
 
